import matplotlib.pyplot as plt
import numpy as np
import skimage
from mpl_toolkits.axes_grid1 import make_axes_locatable

from lasy.profiles.combined_profile import CombinedLongitudinalTransverseProfile
from lasy.profiles.longitudinal.gaussian_profile import GaussianLongitudinalProfile
from lasy.profiles.transverse.hermite_gaussian_profile import (
    HermiteGaussianTransverseProfile,
)
from lasy.profiles.transverse.transverse_profile_from_data import (
    TransverseProfileFromData,
)
from lasy.utils.mode_decomposition import hermite_gauss_decomposition

# Define the transverse profile of the laser pulse
img_url = "https://user-images.githubusercontent.com/27694869/228038930-d6ab03b1-a726-4b41-a378-5f4a83dc3778.png"
intensityData = skimage.io.imread(img_url)
intensityData[intensityData < 2.1] = 0
pixel_calib = 0.186e-6
lo = (
    -intensityData.shape[0] / 2 * pixel_calib,
    -intensityData.shape[1] / 2 * pixel_calib,
)
hi = (
    intensityData.shape[0] / 2 * pixel_calib,
    intensityData.shape[1] / 2 * pixel_calib,
)
energy = 0.5
pol = (1, 0)
transverse_profile = TransverseProfileFromData(intensityData, lo, hi)

# Define longitudinal profile of the laser pulse
wavelength = 800e-9
tau = 30e-15
t_peak = 0.0
longitudinal_profile = GaussianLongitudinalProfile(wavelength, tau, t_peak)

# Combine into full laser profile
profile = CombinedLongitudinalTransverseProfile(
    wavelength, pol, energy, longitudinal_profile, transverse_profile
)

# Calculate the decomposition into hermite-gauss modes
m_max = 20
n_max = 20
modeCoeffs, waist = hermite_gauss_decomposition(
    transverse_profile, wavelength, m_max=m_max, n_max=n_max, res=0.5e-6
)

# Reconstruct the pulse using a series of hermite-gauss modes
for i, mode_key in enumerate(list(modeCoeffs)):
    tmp_transverse_profile = HermiteGaussianTransverseProfile(
        waist, waist, mode_key[0], mode_key[1], wavelength
    )
    if i == 0:
        reconstructedProfile = modeCoeffs[
            mode_key
        ] * CombinedLongitudinalTransverseProfile(
            wavelength, pol, energy, longitudinal_profile, tmp_transverse_profile
        )
    else:
        reconstructedProfile += modeCoeffs[
            mode_key
        ] * CombinedLongitudinalTransverseProfile(
            wavelength, pol, energy, longitudinal_profile, tmp_transverse_profile
        )

# Plotting the results
# Plot the original and denoised profiles
# Create a grid for plotting
x = np.linspace(-5 * waist, 5 * waist, 500)
X, Y = np.meshgrid(x, x)

# Determine the figure parameters
fig, ax = plt.subplots(1, 3, figsize=(12, 4), tight_layout=True)
fig.suptitle(
    "Hermite-Gauss Reconstruction using m_max = %i, n_max = %i" % (m_max, n_max)
)

# Plot the original profile
pltextent = np.array([np.min(x), np.max(x), np.min(x), np.max(x)]) * 1e6  # in microns
prof1 = np.abs(profile.evaluate(X, Y, 0)) ** 2
maxInten = np.max(prof1)
prof1 /= maxInten
divider0 = make_axes_locatable(ax[0])
ax0_cb = divider0.append_axes("right", size="5%", pad=0.05)
pl0 = ax[0].imshow(prof1, cmap="magma", extent=pltextent, vmin=0, vmax=np.max(prof1))
cbar0 = fig.colorbar(pl0, cax=ax0_cb)
cbar0.set_label("Intensity (norm.)")
ax[0].set_xlabel("x ($ \\mu m $)")
ax[0].set_ylabel("y ($ \\mu m $)")
ax[0].set_title("Original Profile")

# Plot the reconstructed profile
prof2 = np.abs(reconstructedProfile.evaluate(X, Y, 0)) ** 2
prof2 /= maxInten
divider1 = make_axes_locatable(ax[1])
ax1_cb = divider1.append_axes("right", size="5%", pad=0.05)
pl1 = ax[1].imshow(prof2, cmap="magma", extent=pltextent, vmin=0, vmax=np.max(prof1))
cbar1 = fig.colorbar(pl1, cax=ax1_cb)
cbar1.set_label("Intensity (norm.)")
ax[1].set_xlabel("x ($ \\mu m $)")
ax[1].set_ylabel("y ($ \\mu m $)")
ax[1].set_title("Reconstructed Profile")

# Plot the error
prof3 = (prof1 - prof2) / np.max(prof1)  # Normalized error
divider2 = make_axes_locatable(ax[2])
ax2_cb = divider2.append_axes("right", size="5%", pad=0.05)
pl2 = ax[2].imshow(100 * np.abs(prof3), cmap="magma", extent=pltextent)
cbar2 = fig.colorbar(pl2, cax=ax2_cb)
cbar2.set_label("|Intensity Error| (%)")
ax[2].set_xlabel("x ($ \\mu m $)")
ax[2].set_ylabel("y ($ \\mu m $)")
ax[2].set_title("Error")

plt.show()

fig2, ax2 = plt.subplots(2, 1, figsize=(12, 8), tight_layout=True)
ax2[0].plot(
    x * 1e6,
    prof2[int(len(x) / 2), :],
    label="Reconstructed Profile",
    color=(1, 0.5, 0.5),
    lw=2.5,
)
ax2[0].plot(
    x * 1e6,
    prof1[int(len(x) / 2), :],
    label="Original Profile",
    color=(0.3, 0.3, 0.3),
    lw=1.0,
)
ax2[0].legend()
<<<<<<< HEAD
ax2[0].set_xlim(pltextent[0],pltextent[1])
ax2[0].set_xlabel("x ($ \\mu m $)")
ax2[0].set_ylabel("Intensity (norm.)")
=======
ax2[0].set_xlim(pltextent[0], pltextent[1])
>>>>>>> ac4f8cc3

ax2[1].plot(
    x * 1e6,
    prof2[int(len(x) / 2), :],
    label="Reconstructed Profile",
    color=(1, 0.5, 0.5),
    lw=2.5,
)
ax2[1].plot(
    x * 1e6,
    prof1[int(len(x) / 2), :],
    label="Original Profile",
    color=(0.3, 0.3, 0.3),
    lw=1.0,
)
ax2[1].legend()
<<<<<<< HEAD
ax2[1].set_xlim(pltextent[0],pltextent[1])
ax2[1].set_yscale('log')
ax2[1].set_xlabel("x ($ \\mu m $)")
ax2[1].set_ylabel("Intensity (norm.)")
=======
ax2[1].set_xlim(pltextent[0], pltextent[1])
ax2[1].set_yscale("log")
>>>>>>> ac4f8cc3

plt.show()<|MERGE_RESOLUTION|>--- conflicted
+++ resolved
@@ -133,13 +133,9 @@
     lw=1.0,
 )
 ax2[0].legend()
-<<<<<<< HEAD
 ax2[0].set_xlim(pltextent[0],pltextent[1])
 ax2[0].set_xlabel("x ($ \\mu m $)")
 ax2[0].set_ylabel("Intensity (norm.)")
-=======
-ax2[0].set_xlim(pltextent[0], pltextent[1])
->>>>>>> ac4f8cc3
 
 ax2[1].plot(
     x * 1e6,
@@ -156,14 +152,9 @@
     lw=1.0,
 )
 ax2[1].legend()
-<<<<<<< HEAD
 ax2[1].set_xlim(pltextent[0],pltextent[1])
 ax2[1].set_yscale('log')
 ax2[1].set_xlabel("x ($ \\mu m $)")
 ax2[1].set_ylabel("Intensity (norm.)")
-=======
-ax2[1].set_xlim(pltextent[0], pltextent[1])
-ax2[1].set_yscale("log")
->>>>>>> ac4f8cc3
 
 plt.show()