--- conflicted
+++ resolved
@@ -43,7 +43,6 @@
     # Check if the provided laserProfile is a full laser profile or a
     # transverse profile.
 
-<<<<<<< HEAD
     assert isinstance(laserProfile,
         TransverseProfile), "laserProfile must be an instance of TransverseProfile"
 
@@ -74,35 +73,6 @@
     # Get the field on this grid
     field = laserProfile.evaluate(X,Y)
 
-=======
-    if isinstance(laserProfile, TransverseProfile):
-        # Here we need to define a grid size to use for the calculation
-        # By default we will use N x N grid where N = 500
-        N = 500
-
-        # Get the field, sensible spatial bounds for the profile
-        lo = [None, None]
-        hi = [None, None]
-        if isinstance(laserProfile, TransverseProfileFromData):
-            lo[0] = laserProfile.field_interp.grid[0].min() + laserProfile.x_offset
-            lo[1] = laserProfile.field_interp.grid[1].min() + laserProfile.x_offset
-            hi[0] = laserProfile.field_interp.grid[0].max() + laserProfile.y_offset
-            hi[1] = laserProfile.field_interp.grid[1].max() + laserProfile.y_offset
-
-        else:
-            lo[0] = -laserProfile.w0 * 5 + laserProfile.x_offset
-            lo[1] = -laserProfile.w0 * 5 + laserProfile.x_offset
-            hi[0] = laserProfile.w0 * 5 + laserProfile.x_offset
-            hi[1] = laserProfile.w0 * 5 + laserProfile.x_offset
-
-        # Define spatial arrays
-        x = np.linspace(lo[0], hi[0], N)
-        y = np.linspace(lo[1], hi[1], N)
-        X, Y = np.meshgrid(x, y)
-
-        # Get the field on this grid
-        field = laserProfile.evaluate(X, Y)
->>>>>>> 0ed222f7
 
     # Get estimate of w0
     w0 = estimate_best_HG_waist(x, y, field)
